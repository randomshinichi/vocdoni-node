--- conflicted
+++ resolved
@@ -299,16 +299,12 @@
 
 // GetResults returns the current result for a processId
 func (s *Scrutinizer) GetResults(processID []byte) (*indexertypes.Results, error) {
-<<<<<<< HEAD
 	startTime := time.Now()
 	defer func() { log.Debugf("GetResults took %s", time.Since(startTime)) }()
-	// Check if results are in cache and return them
-=======
 	// Check if results are in cache and return them.
 	// Note that we don't use an atomic cache,
 	// since that would mean always inserting into the cache.
 	// TODO: remove this cache once we replace badgerhold
->>>>>>> e1b31bbf
 	val := s.resultsCache.Get(string(processID))
 	if val != nil {
 		return val.(*indexertypes.Results), nil
