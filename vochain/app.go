package vochain

import (
	"encoding/json"
	"fmt"
	"strconv"

	amino "github.com/tendermint/go-amino"
	abcitypes "github.com/tendermint/tendermint/abci/types"
	nm "github.com/tendermint/tendermint/node"

<<<<<<< HEAD
	log "gitlab.com/vocdoni/go-dvote/log"
=======
	"gitlab.com/vocdoni/go-dvote/log"
	vlog "gitlab.com/vocdoni/go-dvote/log"
>>>>>>> f702d67f
	vochain "gitlab.com/vocdoni/go-dvote/types"
)

// BaseApplication reflects the ABCI application implementation.
type BaseApplication struct {
	State *VochainState
	Codec *amino.Codec
	Node  *nm.Node
}

var _ abcitypes.Application = (*BaseApplication)(nil)

// NewBaseApplication creates a new BaseApplication given a name an a DB backend
func NewBaseApplication(dbpath string) (*BaseApplication, error) {
	c := amino.NewCodec()
	s, err := NewVochainState(dbpath, c)
	if err != nil {
		return nil, fmt.Errorf("cannot create vochain state: (%s)", err)
	}
	return &BaseApplication{
		State: s,
		Codec: c,
	}, nil
}

// Info Return information about the application state.
// Used to sync Tendermint with the application during a handshake that happens on startup.
// The returned AppVersion will be included in the Header of every block.
// Tendermint expects LastBlockAppHash and LastBlockHeight to be updated during Commit,
// ensuring that Commit is never called twice for the same block height.
func (app *BaseApplication) Info(req abcitypes.RequestInfo) abcitypes.ResponseInfo {
	// print some basic version info about tendermint components (coreVersion, p2pVersion, blockVersion)
<<<<<<< HEAD
	log.Infof("tendermint Core version: %s", req.Version)
	log.Infof("tendermint P2P protocol version: %d", req.P2PVersion)
	log.Infof("tendermint Block protocol version: %d", req.BlockVersion)

	// gets the app height from database
	var header abcitypes.Header
	_, heightBytes := app.State.AppTree.Get([]byte(headerKey))
	if len(heightBytes) > 0 {
		err := app.State.Codec.UnmarshalBinaryBare(heightBytes, &header)
		if err != nil {
			log.Errorf("cannot unmarshal header from database")
		}
	}
	if header.Height == 0 {
		log.Infof("initializing tendermint application database for first time, height %d", 0)
	} else {
		log.Infof("block height from database: %d", header.Height)
	}
	if len(header.AppHash) != 0 {
		log.Infof("apphash %x", header.AppHash)
	}
=======
	vlog.Infof("tendermint Core version: %s", req.Version)
	vlog.Infof("tendermint P2P protocol version: %d", req.P2PVersion)
	vlog.Infof("tendermint Block protocol version: %d", req.BlockVersion)
	height := app.State.Height()
	hash := app.State.AppHash()
	log.Infof("current height is %d, current APP hash is %x", height, hash)
>>>>>>> f702d67f
	return abcitypes.ResponseInfo{
		LastBlockHeight:  height,
		LastBlockAppHash: hash,
	}
}

// InitChain called once upon genesis
// ResponseInitChain can return a list of validators. If the list is empty,
// Tendermint will use the validators loaded in the genesis file.
func (app *BaseApplication) InitChain(req abcitypes.RequestInitChain) abcitypes.ResponseInitChain {
	// setting the app initial state with validators, oracles, height = 0 and empty apphash
	// unmarshal app state from genesis
	var genesisAppState vochain.GenesisAppState
	err := json.Unmarshal(req.AppStateBytes, &genesisAppState)
	if err != nil {
		log.Errorf("cannot unmarshal app state bytes: %s", err)
	}
	// get oracles
	for _, v := range genesisAppState.Oracles {
		app.State.AddOracle(v)
	}
	// get validators
	for i := 0; i < len(genesisAppState.Validators); i++ {
		p, err := strconv.ParseInt(genesisAppState.Validators[i].Power, 10, 64)
		if err != nil {
			log.Errorf("cannot parse power from validator: %s", err)
		}
		app.State.AddValidator(genesisAppState.Validators[i].PubKey.Value, p)
	}

	var header abcitypes.Header
	header.Height = 0
	header.AppHash = []byte{}
	headerBytes, err := app.Codec.MarshalBinaryBare(header)
	if err != nil {
		log.Errorf("cannot marshal header: %s", err)
	}
	app.State.AppTree.Set([]byte(headerKey), headerBytes)
	app.State.Save()

	// TBD: using empty list here, should return validatorsUpdate to use the validators obtained here
	return abcitypes.ResponseInitChain{}
}

// BeginBlock signals the beginning of a new block. Called prior to any DeliverTxs.
// The header contains the height, timestamp, and more - it exactly matches the Tendermint block header.
// The LastCommitInfo and ByzantineValidators can be used to determine rewards and punishments for the validators.
func (app *BaseApplication) BeginBlock(req abcitypes.RequestBeginBlock) abcitypes.ResponseBeginBlock {
	if app.State.Lock {
		log.Warn("app state is locked")
	} else {
		app.State.Lock = true
		// reset app state to latest persistent data
		app.State.Rollback()
	}
	headerBytes, err := app.Codec.MarshalBinaryBare(req.Header)
	if err != nil {
		log.Warnf("cannot marshal header in BeginBlock")
	}
	app.State.AppTree.Set([]byte(headerKey), headerBytes)
	return abcitypes.ResponseBeginBlock{}
}

func (BaseApplication) SetOption(req abcitypes.RequestSetOption) abcitypes.ResponseSetOption {
	return abcitypes.ResponseSetOption{}
}

func (app *BaseApplication) CheckTx(req abcitypes.RequestCheckTx) abcitypes.ResponseCheckTx {
	if _, err := ValidateTx(req.Tx, app.State); err != nil {
		return abcitypes.ResponseCheckTx{Code: 1, Data: []byte(err.Error())}
	}
	return abcitypes.ResponseCheckTx{Code: 0}
}

func (app *BaseApplication) DeliverTx(req abcitypes.RequestDeliverTx) abcitypes.ResponseDeliverTx {
	if err := ValidateAndDeliverTx(req.Tx, app.State); err != nil {
		return abcitypes.ResponseDeliverTx{Code: 1}
	}
	return abcitypes.ResponseDeliverTx{Code: 0}
}

func (app *BaseApplication) Commit() abcitypes.ResponseCommit {
	app.State.Lock = false
	hash := app.State.Save()
	return abcitypes.ResponseCommit{
		Data: hash,
	}
}

func (app *BaseApplication) Query(req abcitypes.RequestQuery) abcitypes.ResponseQuery {
	var reqData vochain.QueryData
	err := json.Unmarshal(req.GetData(), &reqData)
	if err != nil {
		return abcitypes.ResponseQuery{Code: 1, Info: fmt.Sprintf("cannot unmarshal request in app query: %s", err)}
	}
	switch reqData.Method {
	case "getEnvelopeStatus":
		_, err := app.State.Envelope(fmt.Sprintf("%s_%s", reqData.ProcessID, reqData.Nullifier))
		if err != nil {
			return abcitypes.ResponseQuery{Code: 1}
		}
		return abcitypes.ResponseQuery{Code: 0}
	case "getEnvelope":
		e, err := app.State.Envelope(fmt.Sprintf("%s_%s", reqData.ProcessID, reqData.Nullifier)) // nullifier hash(addr+pid), processId by pid_nullifier
		if err != nil {
			return abcitypes.ResponseQuery{Code: 1, Info: fmt.Sprintf("cannot get envelope: %s", err)}
		}
		eBytes, err := app.State.Codec.MarshalBinaryBare(e.VotePackage)
		if err != nil {
			return abcitypes.ResponseQuery{Code: 1, Info: "cannot marshal processBytes"}
		}
		return abcitypes.ResponseQuery{Code: 0, Value: eBytes}
	case "getEnvelopeHeight":
		votes := app.State.CountVotes(reqData.ProcessID)
		vBytes, err := app.State.Codec.MarshalBinaryBare(votes)
		if err != nil {
			return abcitypes.ResponseQuery{Code: 1, Info: "cannot marshal votes count bytes"}
		}
		return abcitypes.ResponseQuery{Code: 0, Value: vBytes}
	case "getBlockHeight":
		h := app.State.Height()
		hbytes, err := app.Codec.MarshalBinaryBare(h)
		if err != nil {
			hbytes = []byte{}
		}
		return abcitypes.ResponseQuery{Code: 0, Value: hbytes}
	case "getProcessList":
		return abcitypes.ResponseQuery{Code: 1, Info: "not implemented"}
	case "getEnvelopeList":
		n := app.State.EnvelopeList(reqData.ProcessID, reqData.From, reqData.ListSize)
		if len(n) != 0 {
			nBytes, err := app.State.Codec.MarshalBinaryBare(n)
			if err != nil {
				return abcitypes.ResponseQuery{Code: 1, Info: "cannot marshal envelope list bytes"}
			}
			return abcitypes.ResponseQuery{Code: 0, Value: nBytes, Info: "ok"}
		} else {
			return abcitypes.ResponseQuery{Code: 0, Value: []byte{}, Info: "any envelope available"}
		}
	default:
		return abcitypes.ResponseQuery{Code: 1, Info: "undefined query method"}
	}
}

func (app *BaseApplication) EndBlock(req abcitypes.RequestEndBlock) abcitypes.ResponseEndBlock {
	return abcitypes.ResponseEndBlock{}
}<|MERGE_RESOLUTION|>--- conflicted
+++ resolved
@@ -9,12 +9,8 @@
 	abcitypes "github.com/tendermint/tendermint/abci/types"
 	nm "github.com/tendermint/tendermint/node"
 
-<<<<<<< HEAD
-	log "gitlab.com/vocdoni/go-dvote/log"
-=======
 	"gitlab.com/vocdoni/go-dvote/log"
 	vlog "gitlab.com/vocdoni/go-dvote/log"
->>>>>>> f702d67f
 	vochain "gitlab.com/vocdoni/go-dvote/types"
 )
 
@@ -47,36 +43,12 @@
 // ensuring that Commit is never called twice for the same block height.
 func (app *BaseApplication) Info(req abcitypes.RequestInfo) abcitypes.ResponseInfo {
 	// print some basic version info about tendermint components (coreVersion, p2pVersion, blockVersion)
-<<<<<<< HEAD
-	log.Infof("tendermint Core version: %s", req.Version)
-	log.Infof("tendermint P2P protocol version: %d", req.P2PVersion)
-	log.Infof("tendermint Block protocol version: %d", req.BlockVersion)
-
-	// gets the app height from database
-	var header abcitypes.Header
-	_, heightBytes := app.State.AppTree.Get([]byte(headerKey))
-	if len(heightBytes) > 0 {
-		err := app.State.Codec.UnmarshalBinaryBare(heightBytes, &header)
-		if err != nil {
-			log.Errorf("cannot unmarshal header from database")
-		}
-	}
-	if header.Height == 0 {
-		log.Infof("initializing tendermint application database for first time, height %d", 0)
-	} else {
-		log.Infof("block height from database: %d", header.Height)
-	}
-	if len(header.AppHash) != 0 {
-		log.Infof("apphash %x", header.AppHash)
-	}
-=======
 	vlog.Infof("tendermint Core version: %s", req.Version)
 	vlog.Infof("tendermint P2P protocol version: %d", req.P2PVersion)
 	vlog.Infof("tendermint Block protocol version: %d", req.BlockVersion)
 	height := app.State.Height()
 	hash := app.State.AppHash()
 	log.Infof("current height is %d, current APP hash is %x", height, hash)
->>>>>>> f702d67f
 	return abcitypes.ResponseInfo{
 		LastBlockHeight:  height,
 		LastBlockAppHash: hash,
