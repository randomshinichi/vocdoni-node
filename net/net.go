--- conflicted
+++ resolved
@@ -74,11 +74,7 @@
 		defaultConnection := new(types.Connection)
 		defaultConnection.Address = "0.0.0.0"
 		defaultConnection.Path = "/vocdoni"
-<<<<<<< HEAD
-		defaultConnection.Port = "9000"
-=======
 		defaultConnection.Port = "9090"
->>>>>>> dec53d82
 		return Init(t, defaultConnection)
 	default:
 		return nil, errors.New("Bad transport type ID")
