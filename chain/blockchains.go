--- conflicted
+++ resolved
@@ -44,11 +44,7 @@
 var xdai = Specs{
 	Name:            "xdai",
 	NetworkId:       100,
-<<<<<<< HEAD
-	ENSregistryAddr: "0xC323087054a2E6b99C579A40b486B27f319D870C",
-=======
 	ENSregistryAddr: "0x00cEBf9E1E81D3CC17fbA0a49306EBA77a8F26cD",
->>>>>>> ff699ba1
 	BootNodes:       nil,
 	StartingBlock:   11035933, //2020 jul 19 16:55h
 }
