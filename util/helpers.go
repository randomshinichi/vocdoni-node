--- conflicted
+++ resolved
@@ -67,7 +67,6 @@
 	return b
 }
 
-<<<<<<< HEAD
 func Hex2byte32(tb testing.TB, s string) [32]byte {
 	b, err := hex.DecodeString(TrimHex(s))
 	if err != nil {
@@ -95,7 +94,8 @@
 		tb.Fatal(err)
 	}
 	return b
-=======
+}
+
 func SplitBytes(buf []byte, lim int) [][]byte {
 	var chunk []byte
 	chunks := make([][]byte, 0, len(buf)/lim+1)
@@ -107,5 +107,4 @@
 		chunks = append(chunks, buf[:])
 	}
 	return chunks
->>>>>>> a81a55b0
 }