--- conflicted
+++ resolved
@@ -207,13 +207,9 @@
 			if err != nil {
 				log.Fatalf("Error: %v", err)
 			}
-<<<<<<< HEAD
-			err = signer.AddKeyFromEncryptedJSON(keyJSON, "")
-=======
 			err = addKeyFromEncryptedJSON(keyJson, "", signer)
 			pub, _ := signer.HexString()
 			log.Infof("Added pubKey %s from keystore", pub)
->>>>>>> cf40c1a3
 			if err != nil {
 				log.Fatalf("Error: %v", err)
 			}
