--- conflicted
+++ resolved
@@ -4,11 +4,8 @@
 	"bytes"
 	"errors"
 	"io/ioutil"
-<<<<<<< HEAD
-=======
 	"log"
 	"os"
->>>>>>> 7928f3df
 	"os/exec"
 	"time"
 
@@ -42,10 +39,6 @@
 	return cfg
 }
 
-<<<<<<< HEAD
-// init IPFS daemon
-func startIPFSDaemon(ipfsBinPath string) (err error) {
-=======
 // check if ipfs base dir exists
 func checkIPFSDirExists(path string) (bool, error) {
 	userHomeDir, err := os.UserHomeDir()
@@ -83,7 +76,6 @@
 
 	}
 
->>>>>>> 7928f3df
 	cmd := exec.Command(ipfsBinPath, "daemon")
 	if err := cmd.Start(); err != nil {
 		return errors.New("Cannot init the IPFS daemon")
