package service

import (
	"fmt"
	"net"
	"strings"
	"time"

	"gitlab.com/vocdoni/go-dvote/config"
	"gitlab.com/vocdoni/go-dvote/log"
<<<<<<< HEAD
	"gitlab.com/vocdoni/go-dvote/metrics"
	"gitlab.com/vocdoni/go-dvote/types"
=======
>>>>>>> 321b6c9e
	"gitlab.com/vocdoni/go-dvote/util"
	"gitlab.com/vocdoni/go-dvote/vochain"
	"gitlab.com/vocdoni/go-dvote/vochain/scrutinizer"
	"gitlab.com/vocdoni/go-dvote/vochain/vochaininfo"
)

<<<<<<< HEAD
func Vochain(vconfig *config.VochainCfg, dev, results bool, metrics *metrics.Agent) (vnode *vochain.BaseApplication, sc *scrutinizer.Scrutinizer, vs *types.VochainStats, err error) {
=======
func Vochain(vconfig *config.VochainCfg, dev, results bool) (vnode *vochain.BaseApplication, sc *scrutinizer.Scrutinizer, vi *vochaininfo.VochainInfo, err error) {
>>>>>>> 321b6c9e
	log.Info("creating vochain service")
	var host, port string
	var ip net.IP
	// node + app layer
	if len(vconfig.PublicAddr) == 0 {
		ip, err = util.PublicIP()
		if err != nil {
			log.Warn(err)
		} else {
			_, port, err = net.SplitHostPort(vconfig.P2PListen)
			if err != nil {
				return
			}
			vconfig.PublicAddr = net.JoinHostPort(ip.String(), port)
		}
	} else {
		host, port, err = net.SplitHostPort(vconfig.P2PListen)
		if err != nil {
			return
		}
		vconfig.PublicAddr = net.JoinHostPort(host, port)
	}
	log.Infof("vochain listening on: %s", vconfig.P2PListen)
	log.Infof("vochain exposed IP address: %s", vconfig.PublicAddr)

	if dev {
		vnode = vochain.NewVochain(vconfig, []byte(vochain.DevelopmentGenesis1))
	} else {
		vnode = vochain.NewVochain(vconfig, []byte(vochain.TestnetGenesis1))
	}
	// Scrutinizer
	if results {
		log.Info("creating vochain scrutinizer service")
		sc, err = scrutinizer.NewScrutinizer(vconfig.DataDir+"/scrutinizer", vnode.State)
		if err != nil {
			return
		}
	}
<<<<<<< HEAD
	vs = new(types.VochainStats)
	go VochainStatsCollect(vnode, 20, vs)
	// Grab metrics
	if metrics != nil {
		vnode.RegisterMetrics(metrics)
		go func() {
			for {
				vnode.GetMetrics()
				time.Sleep(metrics.RefreshInterval)
			}
		}()
	}
=======
	vi = vochaininfo.NewVochainInfo(vnode)
	go vi.Start(10)
	go VochainPrintInfo(20, vi)
>>>>>>> 321b6c9e
	return
}

// VochainStatsCollect initializes the Vochain statistics recollection
func VochainPrintInfo(sleepSecs int64, vi *vochaininfo.VochainInfo) {
	var a1, a10, a60, a360, a1440 float32
	var h, p, v int64
	var m int
	var b strings.Builder
	for {
		b.Reset()
		a1, a10, a60, a360, a1440 = vi.BlockTimes()
		if a1 > 0 {
			fmt.Fprintf(&b, "1m:%.1f", a1)
		}
		if a10 > 0 {
			fmt.Fprintf(&b, " 10m:%.1f", a10)
		}
		if a60 > 0 {
			fmt.Fprintf(&b, " 1h:%.1f", a60)
		}
		if a360 > 0 {
			fmt.Fprintf(&b, " 6h:%.1f", a360)
		}
		if a1440 > 0 {
			fmt.Fprintf(&b, " 24h:%.1f", a1440)
		}
		h = vi.Height()
		m = vi.MempoolSize()
		p, v = vi.TreeSizes()
		log.Infof("[vochain info] height:%d mempool:%d processTree:%d voteTree:%d blockTime:{%s}",
			h, m, p, v, b.String(),
		)
		time.Sleep(time.Duration(sleepSecs) * time.Second)
	}

}<|MERGE_RESOLUTION|>--- conflicted
+++ resolved
@@ -8,22 +8,14 @@
 
 	"gitlab.com/vocdoni/go-dvote/config"
 	"gitlab.com/vocdoni/go-dvote/log"
-<<<<<<< HEAD
 	"gitlab.com/vocdoni/go-dvote/metrics"
-	"gitlab.com/vocdoni/go-dvote/types"
-=======
->>>>>>> 321b6c9e
 	"gitlab.com/vocdoni/go-dvote/util"
 	"gitlab.com/vocdoni/go-dvote/vochain"
 	"gitlab.com/vocdoni/go-dvote/vochain/scrutinizer"
 	"gitlab.com/vocdoni/go-dvote/vochain/vochaininfo"
 )
 
-<<<<<<< HEAD
-func Vochain(vconfig *config.VochainCfg, dev, results bool, metrics *metrics.Agent) (vnode *vochain.BaseApplication, sc *scrutinizer.Scrutinizer, vs *types.VochainStats, err error) {
-=======
-func Vochain(vconfig *config.VochainCfg, dev, results bool) (vnode *vochain.BaseApplication, sc *scrutinizer.Scrutinizer, vi *vochaininfo.VochainInfo, err error) {
->>>>>>> 321b6c9e
+func Vochain(vconfig *config.VochainCfg, dev, results bool, metrics *metrics.Agent) (vnode *vochain.BaseApplication, sc *scrutinizer.Scrutinizer, vi *vochaininfo.VochainInfo, err error) {
 	log.Info("creating vochain service")
 	var host, port string
 	var ip net.IP
@@ -62,9 +54,6 @@
 			return
 		}
 	}
-<<<<<<< HEAD
-	vs = new(types.VochainStats)
-	go VochainStatsCollect(vnode, 20, vs)
 	// Grab metrics
 	if metrics != nil {
 		vnode.RegisterMetrics(metrics)
@@ -75,11 +64,10 @@
 			}
 		}()
 	}
-=======
+	// Vochain info
 	vi = vochaininfo.NewVochainInfo(vnode)
 	go vi.Start(10)
 	go VochainPrintInfo(20, vi)
->>>>>>> 321b6c9e
 	return
 }
 
